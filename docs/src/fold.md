--- conflicted
+++ resolved
@@ -5,14 +5,10 @@
 ## Showcase
 
 ```julia
-<<<<<<< HEAD
-# Get the list of possible secondary structures for a sequence
-=======
 julia> seq = "GGGAGGTCAGCAAACCTGAACCTGTTGAGATGTTGACGTCAGGAAACCCT";
 
 julia> # Get the list of possible secondary structures for a sequence
 
->>>>>>> 441437da
 julia> folded = fold(seq) # calculated at 37°C by default, Julia uses 1-based indexing
 12-element Vector{SeqFold.Structure}:
     3   40   -1.3  STACK:GA/CT    
