--- conflicted
+++ resolved
@@ -2,49 +2,6 @@
 ```@contents
 Pages = ["index.md", "tm.md", "fold.md", "juliacall.md"]
 Depth = 3
-<<<<<<< HEAD
-```
-## Introduction
-
-[`SeqFold.jl`](https://github.com/phlaster/SeqFold.jl) is a high-performance Julia reimplementation of [`seqfold`](https://github.com/Lattice-Automation/seqfold) Python library for predicting nucleic acid secondary structures and calculating melting temperatures, which is, in turn, an implementation of the `Zuker, 1981` dynamic programming algorithm, the basis for [UNAFold/mfold](https://www.unafold.org/), with energy functions from `SantaLucia, 2004` (DNA) and `Turner, 2009` (RNA).
-
-## Motivation
-
-* Secondary structure prediction is essential for:
-  - Designing PCR primers with minimal secondary structure;
-  - Creating oligos for genome editing techniques like MAGE;
-  - Tuning ribosome binding site (RBS) expression rates;
-  - Analyzing potential off-target binding in CRISPR applications.
-
-* While the Python `seqfold` library provides a minimalist open-source alternative to proprietary UNAFold/mfold, it has several limitations:
-  - Performance bottlenecks in the pure Python implementation;
-  - Undocumented bugs in melting temperature calculations;
-  - Limited control over buffer conditions for $T_m$ calculations.
-
-* `SeqFold.jl` addresses these issues, here are the key points:
-  - For sequence folding the compatibility with the original `seqfold` library results is preserved (identical folding algorithm is used);
-  - For accurate $T_m$ calculation buffer condition control is provided to user (physically impossible buffer conditions cause errors with meaningful error messages);
-  - Results of $T_m$ calculation are validated against Biopython's reference implementation;
-  - Significantly improved performance through Julia's JIT compilation. For oligs of 20 nt (a typical length for primer sequences) more than 4× speedup for `tm` and more than 20× speedup for `fold` is achieved:
-    ![seqfold vs SeqFold.jl](assets/benchmark.png)
-
-## Installation
-
-First option (inside Julia REPL):
-```julia
-julia> ]
-pkg> add SeqFold
-```
-Second option (from Julia scripts):
-```julia
-using Pkg
-Pkg.add("SeqFold")
-```
-either way you should now be able to call the package:
-```julia
-using SeqFold
-=======
->>>>>>> 441437da
 ```
 
 ## Introduction
